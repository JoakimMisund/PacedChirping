# Versions
- 0001-paced-chirping.patch should be used with the v1 cc module
- 0001-paced-chirping-v2.patch should be used with the v2 cc module

# To rebuild the kernel do the following: (from http://kernel.ubuntu.com/~kernel-ppa/mainline/v4.13.16/)

git clone git://git.launchpad.net/~ubuntu-kernel-test/ubuntu/+source/linux/+git/mainline-crack v4.13.16

cd v4.13.16;git checkout v4.13.16

wget http://kernel.ubuntu.com/~kernel-ppa/mainline/v4.13.16/{0001-base-packaging.patch,0002-UBUNTU-SAUCE-add-vmlinux.strip-to-BOOT_TARGETS1-on-p.patch,0003-UBUNTU-SAUCE-tools-hv-lsvmbus-add-manual-page.patch,0004-UBUNTU-SAUCE-no-up-disable-pie-when-gcc-has-it-enabl.patch,0005-debian-changelog.patch,0006-configs-based-on-Ubuntu-4.13.0-11.12.patch}


git apply 0001-base-packaging.patch 0002-UBUNTU-SAUCE-add-vmlinux.strip-to-BOOT_TARGETS1-on-p.patch 0003-UBUNTU-SAUCE-tools-hv-lsvmbus-add-manual-page.patch 0004-UBUNTU-SAUCE-no-up-disable-pie-when-gcc-has-it-enabl.patch 0005-debian-changelog.patch 0006-configs-based-on-Ubuntu-4.13.0-11.12.patch


<<<<<<< HEAD
git apply ../0001-Paced-Chirping.patch
or
git apply ../paced-chirping-v3.patch
=======
git apply ../0001-paced-chirping-v2.patch
>>>>>>> 4b29d742

Then compile and install using your preferred way. You also have to create a .config file, I suggest using your current one located in /boot.
To compile and install I have created and installed the kernel as a deb following the instructions here: https://wiki.ubuntu.com/KernelTeam/GitKernelBuild


v3 is a more reliable version compared with the first. The CC module for v3 does not fully implement Paced Chirping yet.<|MERGE_RESOLUTION|>--- conflicted
+++ resolved
@@ -1,6 +1,9 @@
 # Versions
-- 0001-paced-chirping.patch should be used with the v1 cc module
-- 0001-paced-chirping-v2.patch should be used with the v2 cc module
+- paced-chirping-v1.patch should be used with the v1 cc module
+- paced-chirping-v2.patch should be used with the v2 cc module
+- paced-chirping-v3.patch should be used with the v3 cc module. This is the most recent (experimental) version.
+
+v3 does not implement original Paced Chirping algorithm, but is the best starting point for experimentation.
 
 # To rebuild the kernel do the following: (from http://kernel.ubuntu.com/~kernel-ppa/mainline/v4.13.16/)
 
@@ -14,16 +17,8 @@
 git apply 0001-base-packaging.patch 0002-UBUNTU-SAUCE-add-vmlinux.strip-to-BOOT_TARGETS1-on-p.patch 0003-UBUNTU-SAUCE-tools-hv-lsvmbus-add-manual-page.patch 0004-UBUNTU-SAUCE-no-up-disable-pie-when-gcc-has-it-enabl.patch 0005-debian-changelog.patch 0006-configs-based-on-Ubuntu-4.13.0-11.12.patch
 
 
-<<<<<<< HEAD
-git apply ../0001-Paced-Chirping.patch
-or
-git apply ../paced-chirping-v3.patch
-=======
-git apply ../0001-paced-chirping-v2.patch
->>>>>>> 4b29d742
+git apply ../PATCH
+where PATCH in [paced-chirping-v1.patch, paced-chirping-v2.patch, paced-chirping-v3.patch]
 
 Then compile and install using your preferred way. You also have to create a .config file, I suggest using your current one located in /boot.
 To compile and install I have created and installed the kernel as a deb following the instructions here: https://wiki.ubuntu.com/KernelTeam/GitKernelBuild
-
-
-v3 is a more reliable version compared with the first. The CC module for v3 does not fully implement Paced Chirping yet.