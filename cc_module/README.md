--- conflicted
+++ resolved
@@ -7,13 +7,10 @@
 unload:          make unload
 Set default:     sysctl -w net.ipv4.tcp_congestion_control=chirping
 
-<<<<<<< HEAD
-v3 does not fully implement Paced Chirping yet.
-=======
-There are two versions, corresponding to the two kernel versions. The version of the cc module and the kernel has to be the same.
+There are three versions, corresponding to the three kernel versions. The version of the cc module and the kernel has to be the same.
 
 
 # Versions (copied from root README.md)
 - v1: Used in the thesis
 - v2: Changed the code from operating in rate to operate in time gaps. Reduces the number of division done in the cc module and in the kernel. The algorithm is the same as in v2.
->>>>>>> 4b29d742
+- v3: Moved from pacing gap list to having a callback and rate calculation in the kernel. Does not fully implement original Paced Chirping algorithm. Should be used as experimental starting point.